--- conflicted
+++ resolved
@@ -585,64 +585,33 @@
     }
 }
 
-<<<<<<< HEAD
-cfg_if::cfg_if! {
-    if #[cfg(feature = "nightly")]
-    {
-        use embedded_storage_async::nor_flash::{NorFlash as AsyncNorFlash, ReadNorFlash as AsyncReadNorFlash};
-=======
 #[cfg(feature = "nightly")]
 mod _eh1 {
-    use core::future::Future;
->>>>>>> 18fe3986
-
-    use embedded_storage_async::nor_flash::{AsyncNorFlash, AsyncReadNorFlash};
-
-<<<<<<< HEAD
-            async fn write(&mut self, offset: u32, data: &[u8]) -> Result<(), Self::Error> {
-                self.write(offset as usize, data).await
-            }
-
-            async fn erase(&mut self, from: u32, to: u32) -> Result<(), Self::Error> {
-                for address in (from as usize..to as usize).step_by(<Self as AsyncNorFlash>::ERASE_SIZE) {
-=======
+    use embedded_storage_async::nor_flash::{NorFlash as AsyncNorFlash, ReadNorFlash as AsyncReadNorFlash};
+
     use super::*;
 
     impl<'d, T: Instance> AsyncNorFlash for Qspi<'d, T> {
         const WRITE_SIZE: usize = <Self as NorFlash>::WRITE_SIZE;
         const ERASE_SIZE: usize = <Self as NorFlash>::ERASE_SIZE;
 
-        type WriteFuture<'a> = impl Future<Output = Result<(), Self::Error>> + 'a where Self: 'a;
-        fn write<'a>(&'a mut self, offset: u32, data: &'a [u8]) -> Self::WriteFuture<'a> {
-            async move { self.write(offset, data).await }
-        }
-
-        type EraseFuture<'a> = impl Future<Output = Result<(), Self::Error>> + 'a where Self: 'a;
-        fn erase<'a>(&'a mut self, from: u32, to: u32) -> Self::EraseFuture<'a> {
-            async move {
-                for address in (from..to).step_by(<Self as AsyncNorFlash>::ERASE_SIZE) {
->>>>>>> 18fe3986
-                    self.erase(address).await?
-                }
-                Ok(())
-            }
-        }
-    }
-
-<<<<<<< HEAD
-        impl<'d, T: Instance, const FLASH_SIZE: usize> AsyncReadNorFlash for Qspi<'d, T, FLASH_SIZE> {
-            const READ_SIZE: usize = 4;
-            async fn read(&mut self, address: u32, data: &mut [u8]) -> Result<(), Self::Error> {
-                self.read(address as usize, data).await
-            }
-=======
+        async fn write(&mut self, offset: u32, data: &[u8]) -> Result<(), Self::Error> {
+            self.write(offset, data).await
+        }
+
+        async fn erase(&mut self, from: u32, to: u32) -> Result<(), Self::Error> {
+            for address in (from..to).step_by(<Self as AsyncNorFlash>::ERASE_SIZE) {
+                self.erase(address).await?
+            }
+            Ok(())
+        }
+    }
+
     impl<'d, T: Instance> AsyncReadNorFlash for Qspi<'d, T> {
         const READ_SIZE: usize = 4;
-        type ReadFuture<'a> = impl Future<Output = Result<(), Self::Error>> + 'a where Self: 'a;
-        fn read<'a>(&'a mut self, address: u32, data: &'a mut [u8]) -> Self::ReadFuture<'a> {
-            async move { self.read(address, data).await }
-        }
->>>>>>> 18fe3986
+        async fn read(&mut self, address: u32, data: &mut [u8]) -> Result<(), Self::Error> {
+            self.read(address, data).await
+        }
 
         fn capacity(&self) -> usize {
             self.capacity as usize
